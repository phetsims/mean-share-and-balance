// Copyright 2022, University of Colorado Boulder

/**
 * Representation for the 2D pipe and valve between each water cup.
 *
 * @author Marla Schulz (PhET Interactive Simulations)
 * @author Sam Reid (PhET Interactive Simulations)
 */

import Vector2 from '../../../../dot/js/Vector2.js';
import ModelViewTransform2 from '../../../../phetcommon/js/view/ModelViewTransform2.js';
import optionize from '../../../../phet-core/js/optionize.js';
import { FireListener, Node, NodeOptions, Rectangle } from '../../../../scenery/js/imports.js';
import meanShareAndBalance from '../../meanShareAndBalance.js';
import PipeModel from '../model/PipeModel.js';
import MeanShareAndBalanceConstants from '../../common/MeanShareAndBalanceConstants.js';
import MeanShareAndBalanceColors from '../../common/MeanShareAndBalanceColors.js';
import BooleanProperty from '../../../../axon/js/BooleanProperty.js';
import Bounds2 from '../../../../dot/js/Bounds2.js';
import { Shape } from '../../../../kite/js/imports.js';

type SelfOptions = {};

type PipeNodeOptions = SelfOptions & NodeOptions;

const VALVE_RADIUS = 10;

export default class PipeNode extends Node {
  private readonly pipeModel: PipeModel;
  private readonly valveRotationFireListener: FireListener;
<<<<<<< HEAD

  private readonly handle: Rectangle;
  private readonly valveNode: Node;
  private readonly pipeRectangle: Rectangle;
  private readonly innerValve: Path;
  private readonly outerValve: Path;
=======
  readonly handle: Rectangle;
  readonly handleTop: Rectangle;
  readonly screw: Rectangle;
  readonly newValveNode: Node;
  readonly pipeRectangle: Rectangle;
  readonly pipeFittingTop: Rectangle;
  readonly pipeFittingBottom: Rectangle;
>>>>>>> 0688d820

  public constructor( pipeModel: PipeModel, modelViewTransform: ModelViewTransform2, isAutoSharingProperty: BooleanProperty, providedOptions?: PipeNodeOptions ) {
    const options = optionize<PipeNodeOptions, SelfOptions, NodeOptions>()( {
      phetioDynamicElement: true
    }, providedOptions );

    super( options );

    this.pipeModel = pipeModel;

    // Pipe & valve dimensions
    const pipeWidth = 3;
    const pipeCenter = new Vector2( MeanShareAndBalanceConstants.PIPE_LENGTH / 2, pipeWidth / 2 );
    this.pipeRectangle = new Rectangle( 0, 0, MeanShareAndBalanceConstants.PIPE_LENGTH, pipeWidth,
      { stroke: 'black', fill: MeanShareAndBalanceColors.waterFillColorProperty } );
<<<<<<< HEAD

    // Function to create circle with center rectangle cut out.
    const createInnerCircle = ( radius: number, rectangleWidth: number ): Shape => {
      const circle = Shape.circle( radius );
      const rectangle = Shape.rectangle( -rectangleWidth / 2, -radius - 5, rectangleWidth, ( radius + 5 ) * 2 );
      return circle.shapeDifference( rectangle );
    };
=======
>>>>>>> 0688d820

    const createOuterCircle = ( radius: number ): Shape => {
      const outerCircle = Shape.circle( radius + 2 );
      const innerCircle = Shape.circle( radius - 1 );

      return outerCircle.shapeDifference( innerCircle );
    };

    // Function to create pipe clip area when valve is closed
<<<<<<< HEAD
    const createPipeClipArea = ( bounds: Bounds2, radius: number ): Shape => {
      const clipAreaRectangle = Shape.bounds( bounds );
      const clipAreaCircle = Shape.circle( bounds.center, radius );
      return clipAreaRectangle.shapeDifference( clipAreaCircle );
    };

    // Valve drawing
    this.innerValve = new Path( createInnerCircle( VALVE_RADIUS, pipeWidth + MeanShareAndBalanceConstants.PIPE_STROKE_WIDTH ),
      { fill: 'black' } );
    this.outerValve = new Path( createOuterCircle( VALVE_RADIUS ), { fill: 'gray' } );

    this.innerValve.center = pipeCenter;
    this.outerValve.center = pipeCenter;


    this.handle = new Rectangle( 0, 0, 4, 22, {
      fill: 'red',
      cornerRadius: 2,
      stroke: 'black',
      bottom: this.innerValve.top,
      centerX: this.innerValve.centerX
    } );

    this.valveNode = new Node( {
      children: [ this.handle, this.innerValve, this.outerValve ],
      cursor: 'pointer',
      tandem: options.tandem?.createTandem( 'valveNode' ),
      tagName: 'button'
    } );

    const pipeClipArea = createPipeClipArea( this.pipeRectangle.localBounds, VALVE_RADIUS );
    this.pipeRectangle.clipArea = pipeClipArea;
=======
    // const createPipeClipArea = ( bounds: Bounds2, radius: number ): Shape => {
    //   const clipAreaRectangle = Shape.bounds( bounds );
    //   const clipAreaCircle = Shape.circle( bounds.center, radius );
    //   return clipAreaRectangle.shapeDifference( clipAreaCircle );
    // };

    // new valve attempt
    this.handle = new Rectangle( 0, 0, 30, 6, {
      fill: 'red',
      cornerRadius: 5,
      stroke: 'black'
    } );
    this.screw = new Rectangle( 0, 0, 6, 20, {
      fill: 'grey',
      centerX: this.handle.centerX,
      y: this.handle.y,
      stroke: 'black'
    } );
    this.handleTop = new Rectangle( 0, 0, 10, 5, {
      fill: 'DarkRed',
      stroke: 'black',
      centerX: this.handle.centerX,
      y: this.handle.y - 3,
      cornerRadius: 2
    } );

    this.pipeFittingTop = new Rectangle( 0, 0, 10, 3, {
      fill: 'DarkRed',
      cornerRadius: 2,
      bottom: this.pipeRectangle.top + 1,
      centerX: this.pipeRectangle.centerX,
      stroke: 'black'
    } );

    this.pipeFittingBottom = new Rectangle( 0, 0, 10, 3, {
      fill: 'DarkRed',
      cornerRadius: 2,
      top: this.pipeRectangle.bottom - 1,
      centerX: this.pipeRectangle.centerX,
      stroke: 'black'
    } );

    this.newValveNode = new Node( {
      children: [ this.screw, this.handleTop, this.handle ],
      cursor: 'pointer',
      centerX: pipeCenter.x,
      bottom: this.pipeRectangle.bottom + 5
    } );
>>>>>>> 0688d820

    // Set pointer areas for valveNode
    this.newValveNode.mouseArea = this.newValveNode.localBounds.dilated( MeanShareAndBalanceConstants.MOUSE_DILATION );
    this.newValveNode.touchArea = this.newValveNode.localBounds.dilated( MeanShareAndBalanceConstants.TOUCH_DILATION );

    // Valve rotation event listener
    this.valveRotationFireListener = new FireListener( {
      fire: () => {
        pipeModel.isOpenProperty.set( !pipeModel.isOpenProperty.value );

        // REVIEW: Is the comment about re-entrance about the isCurrentlyClickedProperty?  If so, maybe it should be documented
        // at that declaration?
        // This does not support re-entrance.
        // When a user checks auto-share it should open all the pipes, when a user unchecks auto-share
        // it closes all the pipes, but when a user opens a pipe and auto-share is checked
        // only the clicked pipe should close and auto-share unchecks.
        pipeModel.isCurrentlyClickedProperty.set( true );
        isAutoSharingProperty.set( false );
        pipeModel.isCurrentlyClickedProperty.set( false );
      },
      tandem: options.tandem.createTandem( 'fireListener' )
    } );
    this.newValveNode.addInputListener( this.valveRotationFireListener );

    // Sets pipe rotation to open if "Auto Share" is enabled.
    // This prevents the valve node from rotating on entrance and continously rotating in
    // the state wrapper.
    if ( isAutoSharingProperty.value ) {
      this.valveNode.rotation = Math.PI / 2;
    }

    // Linking to isOpenProperty to enable/disable pipe clip area
    pipeModel.isOpenProperty.link( isOpen => {
      if ( isOpen ) {
        this.pipeRectangle.clipArea = null;
      }
      else {
<<<<<<< HEAD
        this.pipeRectangle.clipArea = pipeClipArea;
      }
    } );


    this.addChild( this.pipeRectangle );
    this.addChild( this.valveNode );
=======
        // pipeRectangle.clipArea = pipeClipArea;
      }
    } );

    this.addChild( this.pipeRectangle );
    this.addChild( this.newValveNode );
    this.addChild( this.pipeFittingBottom );
    this.addChild( this.pipeFittingTop );

>>>>>>> 0688d820

    // Set position related to associated cup
    this.x = pipeModel.x + MeanShareAndBalanceConstants.CUP_WIDTH;
    this.y = modelViewTransform.modelToViewY( 0 ) - pipeWidth;
  }

  // Valve animation
<<<<<<< HEAD
  private stepRotation( dt: number, isOpen: boolean ): void {
    const currentRotation = this.valveNode.rotation;
    const targetRotation = isOpen ? Math.PI / 2 : 0;
    const delta = targetRotation - currentRotation;
    const rotationThreshold = Math.abs( this.valveNode.rotation - targetRotation ) * 0.4;
    const proposedRotation = currentRotation + Math.sign( delta ) * dt * 3;
    this.valveNode.rotation = rotationThreshold <= dt ? targetRotation : proposedRotation;
    // const currentBottom = this.newValveNode.bottom;
    // const targetBottom = isOpen ? this.pipeRectangle.top : this.pipeRectangle.bottom + 5;
    // const delta = targetBottom - currentBottom;
    // const bottomThreshold = Math.abs( this.newValveNode.bottom - targetBottom ) * 0.4;
    // const proposedBottom = currentBottom + Math.sign( delta ) * dt * 20;
    // this.newValveNode.bottom = bottomThreshold <= dt ? targetBottom : proposedBottom;
=======
  stepRotation( dt: number, isOpen: boolean ): void {
    // const currentRotation = this.valveNode.rotation;
    // const targetRotation = isOpen ? Math.PI / 2 : 0;
    // const delta = targetRotation - currentRotation;
    // const rotationThreshold = Math.abs( this.valveNode.rotation - targetRotation ) * 0.4;
    // const proposedRotation = currentRotation + Math.sign( delta ) * dt * 3;
    // this.valveNode.rotation = rotationThreshold <= dt ? targetRotation : proposedRotation;
    const currentBottom = this.newValveNode.bottom;
    const targetBottom = isOpen ? this.pipeRectangle.top : this.pipeRectangle.bottom + 5;
    const delta = targetBottom - currentBottom;
    const bottomThreshold = Math.abs( this.newValveNode.bottom - targetBottom ) * 0.4;
    const proposedBottom = currentBottom + Math.sign( delta ) * dt * 20;
    this.newValveNode.bottom = bottomThreshold <= dt ? targetBottom : proposedBottom;
>>>>>>> 0688d820
  }

  public step( dt: number ): void {
    this.stepRotation( dt, this.pipeModel.isOpenProperty.value );
  }

  public override dispose(): void {
    super.dispose();
    this.valveRotationFireListener.dispose();
  }
}

meanShareAndBalance.register( 'PipeNode', PipeNode );<|MERGE_RESOLUTION|>--- conflicted
+++ resolved
@@ -10,7 +10,7 @@
 import Vector2 from '../../../../dot/js/Vector2.js';
 import ModelViewTransform2 from '../../../../phetcommon/js/view/ModelViewTransform2.js';
 import optionize from '../../../../phet-core/js/optionize.js';
-import { FireListener, Node, NodeOptions, Rectangle } from '../../../../scenery/js/imports.js';
+import { FireListener, Node, NodeOptions, Path, Rectangle } from '../../../../scenery/js/imports.js';
 import meanShareAndBalance from '../../meanShareAndBalance.js';
 import PipeModel from '../model/PipeModel.js';
 import MeanShareAndBalanceConstants from '../../common/MeanShareAndBalanceConstants.js';
@@ -28,22 +28,11 @@
 export default class PipeNode extends Node {
   private readonly pipeModel: PipeModel;
   private readonly valveRotationFireListener: FireListener;
-<<<<<<< HEAD
-
   private readonly handle: Rectangle;
   private readonly valveNode: Node;
   private readonly pipeRectangle: Rectangle;
   private readonly innerValve: Path;
   private readonly outerValve: Path;
-=======
-  readonly handle: Rectangle;
-  readonly handleTop: Rectangle;
-  readonly screw: Rectangle;
-  readonly newValveNode: Node;
-  readonly pipeRectangle: Rectangle;
-  readonly pipeFittingTop: Rectangle;
-  readonly pipeFittingBottom: Rectangle;
->>>>>>> 0688d820
 
   public constructor( pipeModel: PipeModel, modelViewTransform: ModelViewTransform2, isAutoSharingProperty: BooleanProperty, providedOptions?: PipeNodeOptions ) {
     const options = optionize<PipeNodeOptions, SelfOptions, NodeOptions>()( {
@@ -59,7 +48,6 @@
     const pipeCenter = new Vector2( MeanShareAndBalanceConstants.PIPE_LENGTH / 2, pipeWidth / 2 );
     this.pipeRectangle = new Rectangle( 0, 0, MeanShareAndBalanceConstants.PIPE_LENGTH, pipeWidth,
       { stroke: 'black', fill: MeanShareAndBalanceColors.waterFillColorProperty } );
-<<<<<<< HEAD
 
     // Function to create circle with center rectangle cut out.
     const createInnerCircle = ( radius: number, rectangleWidth: number ): Shape => {
@@ -67,8 +55,6 @@
       const rectangle = Shape.rectangle( -rectangleWidth / 2, -radius - 5, rectangleWidth, ( radius + 5 ) * 2 );
       return circle.shapeDifference( rectangle );
     };
-=======
->>>>>>> 0688d820
 
     const createOuterCircle = ( radius: number ): Shape => {
       const outerCircle = Shape.circle( radius + 2 );
@@ -78,12 +64,12 @@
     };
 
     // Function to create pipe clip area when valve is closed
-<<<<<<< HEAD
     const createPipeClipArea = ( bounds: Bounds2, radius: number ): Shape => {
       const clipAreaRectangle = Shape.bounds( bounds );
       const clipAreaCircle = Shape.circle( bounds.center, radius );
       return clipAreaRectangle.shapeDifference( clipAreaCircle );
     };
+
 
     // Valve drawing
     this.innerValve = new Path( createInnerCircle( VALVE_RADIUS, pipeWidth + MeanShareAndBalanceConstants.PIPE_STROKE_WIDTH ),
@@ -111,60 +97,10 @@
 
     const pipeClipArea = createPipeClipArea( this.pipeRectangle.localBounds, VALVE_RADIUS );
     this.pipeRectangle.clipArea = pipeClipArea;
-=======
-    // const createPipeClipArea = ( bounds: Bounds2, radius: number ): Shape => {
-    //   const clipAreaRectangle = Shape.bounds( bounds );
-    //   const clipAreaCircle = Shape.circle( bounds.center, radius );
-    //   return clipAreaRectangle.shapeDifference( clipAreaCircle );
-    // };
-
-    // new valve attempt
-    this.handle = new Rectangle( 0, 0, 30, 6, {
-      fill: 'red',
-      cornerRadius: 5,
-      stroke: 'black'
-    } );
-    this.screw = new Rectangle( 0, 0, 6, 20, {
-      fill: 'grey',
-      centerX: this.handle.centerX,
-      y: this.handle.y,
-      stroke: 'black'
-    } );
-    this.handleTop = new Rectangle( 0, 0, 10, 5, {
-      fill: 'DarkRed',
-      stroke: 'black',
-      centerX: this.handle.centerX,
-      y: this.handle.y - 3,
-      cornerRadius: 2
-    } );
-
-    this.pipeFittingTop = new Rectangle( 0, 0, 10, 3, {
-      fill: 'DarkRed',
-      cornerRadius: 2,
-      bottom: this.pipeRectangle.top + 1,
-      centerX: this.pipeRectangle.centerX,
-      stroke: 'black'
-    } );
-
-    this.pipeFittingBottom = new Rectangle( 0, 0, 10, 3, {
-      fill: 'DarkRed',
-      cornerRadius: 2,
-      top: this.pipeRectangle.bottom - 1,
-      centerX: this.pipeRectangle.centerX,
-      stroke: 'black'
-    } );
-
-    this.newValveNode = new Node( {
-      children: [ this.screw, this.handleTop, this.handle ],
-      cursor: 'pointer',
-      centerX: pipeCenter.x,
-      bottom: this.pipeRectangle.bottom + 5
-    } );
->>>>>>> 0688d820
 
     // Set pointer areas for valveNode
-    this.newValveNode.mouseArea = this.newValveNode.localBounds.dilated( MeanShareAndBalanceConstants.MOUSE_DILATION );
-    this.newValveNode.touchArea = this.newValveNode.localBounds.dilated( MeanShareAndBalanceConstants.TOUCH_DILATION );
+    this.valveNode.mouseArea = this.valveNode.localBounds.dilated( MeanShareAndBalanceConstants.MOUSE_DILATION );
+    this.valveNode.touchArea = this.valveNode.localBounds.dilated( MeanShareAndBalanceConstants.TOUCH_DILATION );
 
     // Valve rotation event listener
     this.valveRotationFireListener = new FireListener( {
@@ -183,7 +119,7 @@
       },
       tandem: options.tandem.createTandem( 'fireListener' )
     } );
-    this.newValveNode.addInputListener( this.valveRotationFireListener );
+    this.valveNode.addInputListener( this.valveRotationFireListener );
 
     // Sets pipe rotation to open if "Auto Share" is enabled.
     // This prevents the valve node from rotating on entrance and continously rotating in
@@ -198,7 +134,7 @@
         this.pipeRectangle.clipArea = null;
       }
       else {
-<<<<<<< HEAD
+
         this.pipeRectangle.clipArea = pipeClipArea;
       }
     } );
@@ -206,17 +142,6 @@
 
     this.addChild( this.pipeRectangle );
     this.addChild( this.valveNode );
-=======
-        // pipeRectangle.clipArea = pipeClipArea;
-      }
-    } );
-
-    this.addChild( this.pipeRectangle );
-    this.addChild( this.newValveNode );
-    this.addChild( this.pipeFittingBottom );
-    this.addChild( this.pipeFittingTop );
-
->>>>>>> 0688d820
 
     // Set position related to associated cup
     this.x = pipeModel.x + MeanShareAndBalanceConstants.CUP_WIDTH;
@@ -224,7 +149,6 @@
   }
 
   // Valve animation
-<<<<<<< HEAD
   private stepRotation( dt: number, isOpen: boolean ): void {
     const currentRotation = this.valveNode.rotation;
     const targetRotation = isOpen ? Math.PI / 2 : 0;
@@ -238,21 +162,6 @@
     // const bottomThreshold = Math.abs( this.newValveNode.bottom - targetBottom ) * 0.4;
     // const proposedBottom = currentBottom + Math.sign( delta ) * dt * 20;
     // this.newValveNode.bottom = bottomThreshold <= dt ? targetBottom : proposedBottom;
-=======
-  stepRotation( dt: number, isOpen: boolean ): void {
-    // const currentRotation = this.valveNode.rotation;
-    // const targetRotation = isOpen ? Math.PI / 2 : 0;
-    // const delta = targetRotation - currentRotation;
-    // const rotationThreshold = Math.abs( this.valveNode.rotation - targetRotation ) * 0.4;
-    // const proposedRotation = currentRotation + Math.sign( delta ) * dt * 3;
-    // this.valveNode.rotation = rotationThreshold <= dt ? targetRotation : proposedRotation;
-    const currentBottom = this.newValveNode.bottom;
-    const targetBottom = isOpen ? this.pipeRectangle.top : this.pipeRectangle.bottom + 5;
-    const delta = targetBottom - currentBottom;
-    const bottomThreshold = Math.abs( this.newValveNode.bottom - targetBottom ) * 0.4;
-    const proposedBottom = currentBottom + Math.sign( delta ) * dt * 20;
-    this.newValveNode.bottom = bottomThreshold <= dt ? targetBottom : proposedBottom;
->>>>>>> 0688d820
   }
 
   public step( dt: number ): void {
